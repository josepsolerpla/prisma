{
  "name": "prisma-yml",
<<<<<<< HEAD
  "version": "1.0.11-15",
=======
  "version": "1.0.13",
>>>>>>> a0779075
  "main": "dist/index.js",
  "types": "dist/index.d.ts",
  "repository": {
    "url": "https://github.com/graphcool/graphcool/tree/prisma-cli/cli/packages/prisma-yml"
  },
  "files": [
    "dist"
  ],
  "license": "Apache-2.0",
  "devDependencies": {
    "@types/fs-extra": "^5.0.0",
    "@types/jest": "^21.1.8",
    "@types/node": "^8.0.57",
    "jest": "^21.2.1",
    "prettier": "^1.10.2",
    "ts-jest": "^21.2.4",
    "typescript": "^2.6.2"
  },
  "dependencies": {
    "ajv": "5",
    "bluebird": "^3.5.1",
    "chalk": "^2.3.0",
    "debug": "^3.1.0",
    "dotenv": "^4.0.0",
    "fs-extra": "^5.0.0",
    "isomorphic-fetch": "^2.2.1",
    "js-yaml": "^3.10.0",
    "json-stable-stringify": "^1.0.1",
    "jsonwebtoken": "^8.1.0",
    "lodash": "^4.17.4",
    "prisma-json-schema": "^0.0.1",
    "replaceall": "^0.1.6",
    "scuid": "^1.0.2",
    "yaml-ast-parser": "^0.0.40"
  },
  "scripts": {
    "test": "jest",
    "build": "tsc -d",
    "lint": "tslint src/**/*.ts",
    "precommit": "lint-staged",
    "prepublishOnly": "yarn lint && yarn test && yarn build"
  },
  "jest": {
    "moduleFileExtensions": [
      "ts",
      "tsx",
      "js",
      "jsx",
      "json"
    ],
    "rootDir": "./src",
    "transform": {
      "^.+\\.(ts|tsx)$": "../../../node_modules/ts-jest/preprocessor.js"
    },
    "testMatch": [
      "**/*.test.(ts|js)"
    ],
    "globals": {
      "ts-jest": {
        "tsConfigFile": "./tsconfig.json"
      }
    }
  }
}<|MERGE_RESOLUTION|>--- conflicted
+++ resolved
@@ -1,10 +1,6 @@
 {
   "name": "prisma-yml",
-<<<<<<< HEAD
-  "version": "1.0.11-15",
-=======
   "version": "1.0.13",
->>>>>>> a0779075
   "main": "dist/index.js",
   "types": "dist/index.d.ts",
   "repository": {
