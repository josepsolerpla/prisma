--- conflicted
+++ resolved
@@ -29,14 +29,8 @@
         case _               => true
       }
 
-<<<<<<< HEAD
-    val filterValues = filterInput.filters.filter(removeTopLevelIdFilter) ++ Vector(ScalarFilter(model.getFieldByName_!("id"), Equals(IdGCValue(id))))
+    val filterValues = filterInput.filters.filter(removeTopLevelIdFilter) ++ Vector(ScalarFilter(model.getScalarFieldByName_!("id"), Equals(IdGCValue(id))))
     val filter       = AndFilter(filterValues)
-=======
-    val filter = filterInput.filter(removeTopLevelIdFilter(_)) ++ List(
-      FinalValueFilter(key = "id", value = IdGCValue(id), field = model.getScalarFieldByName_!("id"), ""))
->>>>>>> 93972196
-
     dataResolver.resolveByModel(model, Some(QueryArguments.filterOnly(filter = Some(filter)))).map(_.nodes.headOption)
   }
 }