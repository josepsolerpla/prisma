package com.prisma.api.import_export

import com.prisma.api.ApiDependencies
import com.prisma.api.connector._
import com.prisma.api.import_export.ImportExport.MyJsonProtocol._
import com.prisma.api.import_export.ImportExport._
import com.prisma.shared.models._
import org.scalactic.{Bad, Good, Or}
import spray.json._

import scala.concurrent.ExecutionContext.Implicits.global
import scala.concurrent.Future
<<<<<<< HEAD
import scala.util.Failure

class BulkImport(project: Project)(implicit apiDependencies: ApiDependencies) {
  import com.prisma.utils.future.FutureUtils._
=======
import scala.util.{Failure, Try}

class BulkImport(project: Project)(implicit apiDependencies: ApiDependencies) {
  import com.prisma.utils.future.FutureUtils._

>>>>>>> c1434e14
  def executeImport(json: JsValue): Future[JsValue] = {

    val bundle = json.convertTo[ImportBundle]
    val count  = bundle.values.elements.length

    val mutactions: Vector[DatabaseMutaction Or Exception] =
      bundle.valueType match {
        case "nodes"     => generateImportNodesDBActions(bundle.values.elements.map(convertToImportNode))
        case "relations" => generateImportRelationsDBActions(bundle.values.elements.map(convertToImportRelation)).map(Good(_))
        case "lists"     => generateImportListsDBActions(bundle.values.elements.map(convertToImportList)).map(Good(_))
<<<<<<< HEAD
=======

      }
>>>>>>> c1434e14

    val res = mutactions.map { mutaction => () =>
      mutaction match {
        case Good(m)        => apiDependencies.databaseMutactionExecutor.execute(Vector(m)).toFutureTry
        case Bad(exception) => Future.successful(Failure(exception))
      }

<<<<<<< HEAD
    val res = Future.sequence(
      mutactions.map {
        case Good(m)        => apiDependencies.databaseMutactionExecutor.execute(Vector(m), false).toFutureTry
        case Bad(exception) => Future.successful(Failure(exception))
      }
    )
=======
    }.runSequentially

    def messageWithOutConnection(tryelem: Try[Any]): String = tryelem.failed.get.getMessage.substring(tryelem.failed.get.getMessage.indexOf(")") + 1)
>>>>>>> c1434e14

    res
      .map(vector => vector.collect { case elem if elem.isFailure => elem.failed.get.getMessage.split("-@-").map(_.toJson) }.flatten)
      .map(x => JsArray(x))
  }

  private def getImportIdentifier(map: Map[String, Any]): ImportIdentifier =
    ImportIdentifier(map("_typeName").asInstanceOf[String], map("id").asInstanceOf[String])

  private def convertToImportNode(json: JsValue): ImportNode = {
    val map      = json.convertTo[Map[String, Any]]
    val valueMap = map.collect { case (k, v) if k != "_typeName" && k != "id" => (k, v) }

    ImportNode(getImportIdentifier(map), valueMap)
  }

  private def convertToImportList(json: JsValue): ImportList = {
    val map      = json.convertTo[Map[String, Any]]
    val valueMap = map.collect { case (k, v) if k != "_typeName" && k != "id" => (k, v.asInstanceOf[List[Any]].toVector) }

    ImportList(getImportIdentifier(map), valueMap)
  }

  private def convertToImportRelation(json: JsValue): ImportRelation = {
    val array    = json.convertTo[JsArray]
    val leftMap  = array.elements.head.convertTo[Map[String, Option[String]]]
    val rightMap = array.elements.last.convertTo[Map[String, Option[String]]]
    val left     = ImportRelationSide(ImportIdentifier(leftMap("_typeName").get, leftMap("id").get), leftMap.get("fieldName").flatten)
    val right    = ImportRelationSide(ImportIdentifier(rightMap("_typeName").get, rightMap("id").get), rightMap.get("fieldName").flatten)

    ImportRelation(left, right)
  }

  private def dateTimeFromISO8601(v: Any) = {
    val string = v.asInstanceOf[String]
    //"2017-12-05T12:34:23.000Z" to "2017-12-05 12:34:23.000 " which MySQL will accept
    string.replace("T", " ").replace("Z", " ")
  }

<<<<<<< HEAD
  private def generateImportNodesDBActions(nodes: Vector[ImportNode]): Vector[CreateDataItemsImport Or Exception] = {
    val createDataItems: Vector[Or[CreateDataItemImport, Exception]] = nodes.map { element =>
=======
  private def generateImportNodesDBActions(nodes: Vector[ImportNode]): Vector[CreateDataItem Or Exception] = {
    nodes.map { element =>
>>>>>>> c1434e14
      val id    = element.identifier.id
      val model = project.schema.getModelByName_!(element.identifier.typeName)

      val elementReferenceToNonExistentField = element.values.keys.find(key => model.getFieldByName(key).isEmpty)

      elementReferenceToNonExistentField match {
        case Some(key) =>
<<<<<<< HEAD
          Bad(new Exception(s"The model ${model.name} with id $id has an unknown field '$key' in field list."))
=======
          Bad(new Exception(s"Unknown field '$key' in field list"))
>>>>>>> c1434e14

        case None =>
          val formattedValues = element.values.collect {
            case (k, v) if k == "createdAt" || k == "updatedAt"                                => (k, dateTimeFromISO8601(v))
            case (k, v) if model.getFieldByName_!(k).typeIdentifier == TypeIdentifier.DateTime => (k, dateTimeFromISO8601(v))
            case (k, v) if model.getFieldByName_!(k).typeIdentifier == TypeIdentifier.Json     => (k, v.toJson)
            case (k, v)                                                                        => (k, v)
          }
          val values = CoolArgs(formattedValues + ("id" -> id))
<<<<<<< HEAD
          Good(CreateDataItemImport(project, model, values))
      }
    }

    val exceptions: Vector[Bad[Exception]]                     = createDataItems.collect { case x: Bad[Exception] => x }
    val creates                                                = createDataItems.collect { case x: Good[CreateDataItemImport] => x.get }
    val groupedItems: Map[Model, Vector[CreateDataItemImport]] = creates.groupBy(_.model)
    val createDataItemsImports                                 = groupedItems.map { case (model, group) => Good(CreateDataItemsImport(project, model, group.map(_.args))) }.toVector

    createDataItemsImports ++ exceptions
  }

  private def generateImportRelationsDBActions(relations: Vector[ImportRelation]): Vector[CreateRelationRowsImport] = {
    val createRows = relations.map { element =>
=======
          val path   = Path.empty(NodeSelector.forId(model, id))
          Good(CreateDataItem(project, path, values))
      }
    }
  }

  private def generateImportRelationsDBActions(relations: Vector[ImportRelation]): Vector[AddDataItemToManyRelationByPath] = {
    relations.map { element =>
>>>>>>> c1434e14
      val (left, right) = (element.left, element.right) match {
        case (l, r) if l.fieldName.isDefined => (l, r)
        case (l, r) if r.fieldName.isDefined => (r, l)
        case _                               => throw sys.error("Invalid ImportRelation at least one fieldName needs to be defined.")
      }
<<<<<<< HEAD
      val fromModel                                                 = project.schema.getModelByName_!(left.identifier.typeName)
      val fromField                                                 = fromModel.getFieldByName_!(left.fieldName.get)
      val relationSide: com.prisma.shared.models.RelationSide.Value = fromField.relationSide.get
      val relation: Relation                                        = fromField.relation.get
      val aValue: String                                            = if (relationSide == RelationSide.A) left.identifier.id else right.identifier.id
      val bValue: String                                            = if (relationSide == RelationSide.A) right.identifier.id else left.identifier.id
      CreateRelationRow(project, relation, aValue, bValue)
    }
    val groupedItems = createRows.groupBy(_.relation)
    groupedItems.map { case (relation, group) => CreateRelationRowsImport(project, relation, group.map(item => (item.a, item.b))) }.toVector
  }

  private def generateImportListsDBActions(lists: Vector[ImportList]): Vector[PushScalarListsImport] = {
    val listsCreate = lists.flatMap { element =>
      val model                         = project.schema.getModelByName_!(element.identifier.typeName)
=======

      val fromModel = project.schema.getModelByName_!(left.identifier.typeName)
      val toModel   = project.schema.getModelByName_!(right.identifier.typeName)
      val fromField = fromModel.getFieldByName_!(left.fieldName.get)

      val path = Path
        .empty(NodeSelector.forId(fromModel, left.identifier.id))
        .appendEdge(project, fromField)
        .lastEdgeToNodeEdge(NodeSelector.forId(toModel, right.identifier.id))
      AddDataItemToManyRelationByPath(project, path)
    }
  }

  private def generateImportListsDBActions(lists: Vector[ImportList]): Vector[PushToScalarList] = {
    lists.flatMap { element =>
      val model = project.schema.getModelByName_!(element.identifier.typeName)

>>>>>>> c1434e14
      def isDateTime(fieldName: String) = model.getFieldByName_!(fieldName).typeIdentifier == TypeIdentifier.DateTime
      def isJson(fieldName: String)     = model.getFieldByName_!(fieldName).typeIdentifier == TypeIdentifier.Json

      element.values.map {
        case (fieldName, values) if isDateTime(fieldName) =>
<<<<<<< HEAD
          PushScalarListImport(project, s"${model.name}_{$fieldName}", element.identifier.id, values.map(dateTimeFromISO8601))
        case (fieldName, values) if isJson(fieldName) =>
          PushScalarListImport(project, s"${model.name}_{$fieldName}", element.identifier.id, values.map(v => v.toJson))
        case (fieldName, values) =>
          PushScalarListImport(project, s"${model.name}_{$fieldName}", element.identifier.id, values)
      }
    }

    val groupedItems = listsCreate.groupBy(_.tableName)
    groupedItems.map { case (tableName, group) => PushScalarListsImport(project, tableName, group.map(item => (item.id, item.values))) }.toVector
=======
          createPushToScalarList(model, fieldName, element, values.map(dateTimeFromISO8601))
        case (fieldName, values) if isJson(fieldName) =>
          createPushToScalarList(model, fieldName, element, values.map(v => v.toJson))
        case (fieldName, values) =>
          createPushToScalarList(model, fieldName, element, values)
      }
    }
  }

  def createPushToScalarList(model: Model, fieldName: String, element: ImportList, values: Vector[Any]) = {
    val field = model.getFieldByName_!(fieldName)
    val path  = Path.empty(NodeSelector.forId(model, element.identifier.id))
    PushToScalarList(project, path, field, values)
>>>>>>> c1434e14
  }
}<|MERGE_RESOLUTION|>--- conflicted
+++ resolved
@@ -10,18 +10,11 @@
 
 import scala.concurrent.ExecutionContext.Implicits.global
 import scala.concurrent.Future
-<<<<<<< HEAD
 import scala.util.Failure
 
 class BulkImport(project: Project)(implicit apiDependencies: ApiDependencies) {
   import com.prisma.utils.future.FutureUtils._
-=======
-import scala.util.{Failure, Try}
 
-class BulkImport(project: Project)(implicit apiDependencies: ApiDependencies) {
-  import com.prisma.utils.future.FutureUtils._
-
->>>>>>> c1434e14
   def executeImport(json: JsValue): Future[JsValue] = {
 
     val bundle = json.convertTo[ImportBundle]
@@ -32,30 +25,14 @@
         case "nodes"     => generateImportNodesDBActions(bundle.values.elements.map(convertToImportNode))
         case "relations" => generateImportRelationsDBActions(bundle.values.elements.map(convertToImportRelation)).map(Good(_))
         case "lists"     => generateImportListsDBActions(bundle.values.elements.map(convertToImportList)).map(Good(_))
-<<<<<<< HEAD
-=======
-
-      }
->>>>>>> c1434e14
-
-    val res = mutactions.map { mutaction => () =>
-      mutaction match {
-        case Good(m)        => apiDependencies.databaseMutactionExecutor.execute(Vector(m)).toFutureTry
-        case Bad(exception) => Future.successful(Failure(exception))
       }
 
-<<<<<<< HEAD
     val res = Future.sequence(
       mutactions.map {
-        case Good(m)        => apiDependencies.databaseMutactionExecutor.execute(Vector(m), false).toFutureTry
+        case Good(m)        => apiDependencies.databaseMutactionExecutor.execute(Vector(m), runTransactionally = false).toFutureTry
         case Bad(exception) => Future.successful(Failure(exception))
       }
     )
-=======
-    }.runSequentially
-
-    def messageWithOutConnection(tryelem: Try[Any]): String = tryelem.failed.get.getMessage.substring(tryelem.failed.get.getMessage.indexOf(")") + 1)
->>>>>>> c1434e14
 
     res
       .map(vector => vector.collect { case elem if elem.isFailure => elem.failed.get.getMessage.split("-@-").map(_.toJson) }.flatten)
@@ -95,13 +72,8 @@
     string.replace("T", " ").replace("Z", " ")
   }
 
-<<<<<<< HEAD
   private def generateImportNodesDBActions(nodes: Vector[ImportNode]): Vector[CreateDataItemsImport Or Exception] = {
     val createDataItems: Vector[Or[CreateDataItemImport, Exception]] = nodes.map { element =>
-=======
-  private def generateImportNodesDBActions(nodes: Vector[ImportNode]): Vector[CreateDataItem Or Exception] = {
-    nodes.map { element =>
->>>>>>> c1434e14
       val id    = element.identifier.id
       val model = project.schema.getModelByName_!(element.identifier.typeName)
 
@@ -109,12 +81,7 @@
 
       elementReferenceToNonExistentField match {
         case Some(key) =>
-<<<<<<< HEAD
           Bad(new Exception(s"The model ${model.name} with id $id has an unknown field '$key' in field list."))
-=======
-          Bad(new Exception(s"Unknown field '$key' in field list"))
->>>>>>> c1434e14
-
         case None =>
           val formattedValues = element.values.collect {
             case (k, v) if k == "createdAt" || k == "updatedAt"                                => (k, dateTimeFromISO8601(v))
@@ -123,7 +90,6 @@
             case (k, v)                                                                        => (k, v)
           }
           val values = CoolArgs(formattedValues + ("id" -> id))
-<<<<<<< HEAD
           Good(CreateDataItemImport(project, model, values))
       }
     }
@@ -138,22 +104,12 @@
 
   private def generateImportRelationsDBActions(relations: Vector[ImportRelation]): Vector[CreateRelationRowsImport] = {
     val createRows = relations.map { element =>
-=======
-          val path   = Path.empty(NodeSelector.forId(model, id))
-          Good(CreateDataItem(project, path, values))
-      }
-    }
-  }
-
-  private def generateImportRelationsDBActions(relations: Vector[ImportRelation]): Vector[AddDataItemToManyRelationByPath] = {
-    relations.map { element =>
->>>>>>> c1434e14
       val (left, right) = (element.left, element.right) match {
         case (l, r) if l.fieldName.isDefined => (l, r)
         case (l, r) if r.fieldName.isDefined => (r, l)
         case _                               => throw sys.error("Invalid ImportRelation at least one fieldName needs to be defined.")
       }
-<<<<<<< HEAD
+
       val fromModel                                                 = project.schema.getModelByName_!(left.identifier.typeName)
       val fromField                                                 = fromModel.getFieldByName_!(left.fieldName.get)
       val relationSide: com.prisma.shared.models.RelationSide.Value = fromField.relationSide.get
@@ -168,32 +124,13 @@
 
   private def generateImportListsDBActions(lists: Vector[ImportList]): Vector[PushScalarListsImport] = {
     val listsCreate = lists.flatMap { element =>
-      val model                         = project.schema.getModelByName_!(element.identifier.typeName)
-=======
-
-      val fromModel = project.schema.getModelByName_!(left.identifier.typeName)
-      val toModel   = project.schema.getModelByName_!(right.identifier.typeName)
-      val fromField = fromModel.getFieldByName_!(left.fieldName.get)
-
-      val path = Path
-        .empty(NodeSelector.forId(fromModel, left.identifier.id))
-        .appendEdge(project, fromField)
-        .lastEdgeToNodeEdge(NodeSelector.forId(toModel, right.identifier.id))
-      AddDataItemToManyRelationByPath(project, path)
-    }
-  }
-
-  private def generateImportListsDBActions(lists: Vector[ImportList]): Vector[PushToScalarList] = {
-    lists.flatMap { element =>
       val model = project.schema.getModelByName_!(element.identifier.typeName)
 
->>>>>>> c1434e14
       def isDateTime(fieldName: String) = model.getFieldByName_!(fieldName).typeIdentifier == TypeIdentifier.DateTime
       def isJson(fieldName: String)     = model.getFieldByName_!(fieldName).typeIdentifier == TypeIdentifier.Json
 
       element.values.map {
         case (fieldName, values) if isDateTime(fieldName) =>
-<<<<<<< HEAD
           PushScalarListImport(project, s"${model.name}_{$fieldName}", element.identifier.id, values.map(dateTimeFromISO8601))
         case (fieldName, values) if isJson(fieldName) =>
           PushScalarListImport(project, s"${model.name}_{$fieldName}", element.identifier.id, values.map(v => v.toJson))
@@ -204,20 +141,6 @@
 
     val groupedItems = listsCreate.groupBy(_.tableName)
     groupedItems.map { case (tableName, group) => PushScalarListsImport(project, tableName, group.map(item => (item.id, item.values))) }.toVector
-=======
-          createPushToScalarList(model, fieldName, element, values.map(dateTimeFromISO8601))
-        case (fieldName, values) if isJson(fieldName) =>
-          createPushToScalarList(model, fieldName, element, values.map(v => v.toJson))
-        case (fieldName, values) =>
-          createPushToScalarList(model, fieldName, element, values)
-      }
-    }
-  }
 
-  def createPushToScalarList(model: Model, fieldName: String, element: ImportList, values: Vector[Any]) = {
-    val field = model.getFieldByName_!(fieldName)
-    val path  = Path.empty(NodeSelector.forId(model, element.identifier.id))
-    PushToScalarList(project, path, field, values)
->>>>>>> c1434e14
   }
 }