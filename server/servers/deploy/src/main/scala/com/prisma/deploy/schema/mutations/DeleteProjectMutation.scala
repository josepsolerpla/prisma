--- conflicted
+++ resolved
@@ -29,12 +29,7 @@
       projectOpt <- projectPersistence.load(projectId)
       project    = validate(projectOpt)
       _          <- projectPersistence.delete(projectId)
-<<<<<<< HEAD
-      _ <- if (deployConnector.isActive && !deployConnector.capabilities.capabilities.contains(EmbeddedTypesCapability))
-            deployConnector.deleteProjectDatabase(projectId)
-=======
       _ <- if (deployConnector.isActive && !deployConnector.capabilities.has(EmbeddedTypesCapability)) deployConnector.deleteProjectDatabase(projectId)
->>>>>>> 4938ea16
           else Future.successful(())
       _ = invalidationPubSub.publish(Only(projectId), projectId)
     } yield MutationSuccess(DeleteProjectMutationPayload(args.clientMutationId, project))
