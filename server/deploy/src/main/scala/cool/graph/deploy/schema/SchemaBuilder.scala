package cool.graph.deploy.schema

import akka.actor.ActorSystem
import cool.graph.deploy.database.persistence.{ProjectPersistence, ProjectPersistenceImpl}
import cool.graph.deploy.migration.{DesiredProjectInferer, MigrationStepsProposer, RenameInferer}
import cool.graph.deploy.schema.fields.{AddProjectField, DeployField}
import cool.graph.deploy.schema.mutations._
import cool.graph.deploy.schema.types.{MigrationStepType, ProjectType, SchemaErrorType}
import cool.graph.shared.models.{Client, Project}
import sangria.relay.Mutation
import sangria.schema.{Field, _}
import slick.jdbc.MySQLProfile.backend.DatabaseDef

import scala.concurrent.Future

case class SystemUserContext(client: Client)

trait SchemaBuilder {
  def apply(userContext: SystemUserContext): Schema[SystemUserContext, Unit]
}

object SchemaBuilder {
  def apply(internalDb: DatabaseDef, projectPersistence: ProjectPersistence)(implicit system: ActorSystem): SchemaBuilder = new SchemaBuilder {
    override def apply(userContext: SystemUserContext) = {
      SchemaBuilderImpl(userContext, internalDb, projectPersistence).build()
    }
  }
}

case class SchemaBuilderImpl(
    userContext: SystemUserContext,
    internalDb: DatabaseDef,
    projectPersistence: ProjectPersistence
)(implicit system: ActorSystem) {
  import system.dispatcher

  val desiredProjectInferer: DesiredProjectInferer   = DesiredProjectInferer()
  val migrationStepsProposer: MigrationStepsProposer = MigrationStepsProposer()
  val renameInferer: RenameInferer                   = RenameInferer

  def build(): Schema[SystemUserContext, Unit] = {
    val Query = ObjectType[SystemUserContext, Unit](
      "Query",
      List(dummyField)
    )

    val Mutation = ObjectType(
      "Mutation",
      getFields.toList
    )

    Schema(Query, Some(Mutation), additionalTypes = MigrationStepType.allTypes)
  }

  val dummyField: Field[SystemUserContext, Unit] = Field(
    "dummy",
    description = Some("This is only a dummy field due to the API of Schema of Sangria, as Query is not optional"),
    fieldType = StringType,
    resolve = (ctx) => "this is dumb"
  )

  def viewerField(): Field[SystemUserContext, Unit] = {
//    Field(
//      "viewer",
//      fieldType = viewerType,
//      resolve = _ => ViewerModel()
//    )
    ???
  }

  def getFields: Vector[Field[SystemUserContext, Unit]] = Vector(
    deployField,
    addProjectField
  )

  def deployField: Field[SystemUserContext, Unit] = {
    import DeployField.fromInput
    Mutation.fieldWithClientMutationId[SystemUserContext, Unit, DeployMutationPayload, DeployMutationInput](
      fieldName = "deploy",
      typeName = "Deploy",
      inputFields = DeployField.inputFields,
      outputFields = sangria.schema.fields[SystemUserContext, DeployMutationPayload](
        Field("project", OptionType(ProjectType.Type), resolve = (ctx: Context[SystemUserContext, DeployMutationPayload]) => ctx.value.project),
<<<<<<< HEAD
        Field("steps", ListType(MigrationStepType.Type), resolve = (ctx: Context[SystemUserContext, DeployMutationPayload]) => ctx.value.steps.steps.toList),
        Field("errors", ListType(SchemaErrorType.Type), resolve = (ctx: Context[SystemUserContext, DeployMutationPayload]) => ctx.value.errors)
=======
        Field("migration", ListType(MigrationType.Type), resolve = (ctx: Context[SystemUserContext, DeployMutationPayload]) => ctx.value.migration)
>>>>>>> 716b31d1
      ),
      mutateAndGetPayload = (args, ctx) =>
        handleMutationResult {
          for {
            project <- getProjectOrThrow(args.projectId)
            result <- DeployMutation(
                       args = args,
                       project = project,
                       desiredProjectInferer = desiredProjectInferer,
                       migrationStepsProposer = migrationStepsProposer,
                       renameInferer = renameInferer,
                       projectPersistence = projectPersistence
                     ).execute
          } yield result
      }
    )
  }

  def addProjectField: Field[SystemUserContext, Unit] = {
    import AddProjectField.fromInput
    Mutation.fieldWithClientMutationId[SystemUserContext, Unit, AddProjectMutationPayload, AddProjectInput](
      fieldName = "addProject",
      typeName = "AddProject",
      inputFields = AddProjectField.inputFields,
      outputFields = sangria.schema.fields[SystemUserContext, AddProjectMutationPayload](
        Field("project", OptionType(ProjectType.Type), resolve = (ctx: Context[SystemUserContext, AddProjectMutationPayload]) => ctx.value.project)
      ),
      mutateAndGetPayload = (args, ctx) =>
        handleMutationResult {
          AddProjectMutation(
            args = args,
            client = ctx.ctx.client,
            projectPersistence = projectPersistence
          ).execute
      }
    )
  }

  private def handleMutationResult[T](result: Future[MutationResult[T]]): Future[T] = {
    result.map {
      case MutationSuccess(x) => x
      case error              => sys.error(s"The mutation failed with the error: $error")
    }
  }

  private def getProjectOrThrow(projectId: String): Future[Project] = {
    projectPersistence.load(projectId).map { projectOpt =>
      projectOpt.getOrElse(throw InvalidProjectId(projectId))
    }
  }
}<|MERGE_RESOLUTION|>--- conflicted
+++ resolved
@@ -81,12 +81,8 @@
       inputFields = DeployField.inputFields,
       outputFields = sangria.schema.fields[SystemUserContext, DeployMutationPayload](
         Field("project", OptionType(ProjectType.Type), resolve = (ctx: Context[SystemUserContext, DeployMutationPayload]) => ctx.value.project),
-<<<<<<< HEAD
-        Field("steps", ListType(MigrationStepType.Type), resolve = (ctx: Context[SystemUserContext, DeployMutationPayload]) => ctx.value.steps.steps.toList),
-        Field("errors", ListType(SchemaErrorType.Type), resolve = (ctx: Context[SystemUserContext, DeployMutationPayload]) => ctx.value.errors)
-=======
+        Field("errors", ListType(SchemaErrorType.Type), resolve = (ctx: Context[SystemUserContext, DeployMutationPayload]) => ctx.value.errors),
         Field("migration", ListType(MigrationType.Type), resolve = (ctx: Context[SystemUserContext, DeployMutationPayload]) => ctx.value.migration)
->>>>>>> 716b31d1
       ),
       mutateAndGetPayload = (args, ctx) =>
         handleMutationResult {
