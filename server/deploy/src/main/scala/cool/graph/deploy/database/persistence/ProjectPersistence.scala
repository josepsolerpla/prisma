package cool.graph.deploy.database.persistence

import cool.graph.shared.models.Project

import scala.concurrent.Future

trait ProjectPersistence {
  def load(id: String): Future[Option[Project]]
  def loadAll(): Future[Seq[Project]]
  def create(project: Project): Future[Unit]
<<<<<<< HEAD
  def update(project: Project): Future[_]
=======
  def delete(project: String): Future[Unit]
  def loadProjectsWithUnappliedMigrations(): Future[Seq[Project]]
>>>>>>> 919e6834
}<|MERGE_RESOLUTION|>--- conflicted
+++ resolved
@@ -8,10 +8,6 @@
   def load(id: String): Future[Option[Project]]
   def loadAll(): Future[Seq[Project]]
   def create(project: Project): Future[Unit]
-<<<<<<< HEAD
-  def update(project: Project): Future[_]
-=======
   def delete(project: String): Future[Unit]
   def loadProjectsWithUnappliedMigrations(): Future[Seq[Project]]
->>>>>>> 919e6834
 }