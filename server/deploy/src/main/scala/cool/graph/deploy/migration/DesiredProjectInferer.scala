package cool.graph.deploy.migration

import cool.graph.deploy.gc_value.GCStringConverter
import cool.graph.shared.models._
import org.scalactic.{Good, Or}
import sangria.ast.Document

trait DesiredProjectInferer {
  def infer(baseProject: Project, graphQlSdl: Document): Project Or ProjectSyntaxError
}

sealed trait ProjectSyntaxError
case class RelationDirectiveNeeded(type1: String, type1Fields: Vector[String], type2: String, type2Fields: Vector[String]) extends ProjectSyntaxError

<<<<<<< HEAD
object DesiredProjectInferer extends DesiredProjectInferer {
  override def infer(graphQlSdl: Document): Project Or ProjectSyntaxError = ???
=======
object DesiredProjectInferer {
  def apply() = new DesiredProjectInferer {
    override def infer(baseProject: Project, graphQlSdl: Document) = DesiredProjectInfererImpl(baseProject, graphQlSdl).infer()
  }
}

case class DesiredProjectInfererImpl(
    baseProject: Project,
    sdl: Document
) {
  import DataSchemaAstExtensions._

  def infer(): Project Or ProjectSyntaxError = {
    val newProject = Project(
      id = baseProject.id,
      name = baseProject.name,
      alias = baseProject.alias,
      projectDatabase = baseProject.projectDatabase,
      ownerId = baseProject.ownerId,
      models = desiredModels.toList,
      relations = desiredRelations.toList,
      enums = desiredEnums.toList
    )
    Good(newProject)
  }

  lazy val desiredModels: Vector[Model] = {
    sdl.objectTypes.map { objectType =>
      val fields = objectType.fields.map { fieldDef =>
        val typeIdentifier = typeIdentifierForTypename(fieldDef.typeName)
        val relation       = fieldDef.relationName.flatMap(relationName => desiredRelations.find(_.name == relationName))
        Field(
          id = fieldDef.name,
          name = fieldDef.name,
          typeIdentifier = typeIdentifier,
          isRequired = fieldDef.isRequired,
          isList = fieldDef.isList,
          isUnique = fieldDef.isUnique,
          enum = desiredEnums.find(_.name == fieldDef.typeName),
          defaultValue = fieldDef.defaultValue.map(x => GCStringConverter(typeIdentifier, fieldDef.isList).toGCValue(x).get),
          relation = relation,
          relationSide = relation.map { relation =>
            if (relation.modelAId == objectType.name) {
              RelationSide.A
            } else {
              RelationSide.B
            }
          }
        )
      }
      Model(
        id = objectType.name,
        name = objectType.name,
        fields = fields.toList
      )
    }
  }

  lazy val desiredRelations: Set[Relation] = {
    val tmp = for {
      objectType    <- sdl.objectTypes
      relationField <- objectType.relationFields
    } yield {
      Relation(
        id = relationField.relationName.get,
        name = relationField.relationName.get,
        modelAId = objectType.name,
        modelBId = relationField.typeName
      )
    }
    tmp.toSet
  }

  lazy val desiredEnums: Vector[Enum] = {
    sdl.enumTypes.map { enumDef =>
      Enum(
        id = enumDef.name,
        name = enumDef.name,
        values = enumDef.values.map(_.name)
      )
    }
  }

  private def typeIdentifierForTypename(typeName: String): TypeIdentifier.Value = {
    if (sdl.objectType(typeName).isDefined) {
      TypeIdentifier.Relation
    } else if (sdl.enumType(typeName).isDefined) {
      TypeIdentifier.Enum
    } else {
      TypeIdentifier.withName(typeName)
    }
  }
>>>>>>> d8cc85c7
}<|MERGE_RESOLUTION|>--- conflicted
+++ resolved
@@ -12,10 +12,6 @@
 sealed trait ProjectSyntaxError
 case class RelationDirectiveNeeded(type1: String, type1Fields: Vector[String], type2: String, type2Fields: Vector[String]) extends ProjectSyntaxError
 
-<<<<<<< HEAD
-object DesiredProjectInferer extends DesiredProjectInferer {
-  override def infer(graphQlSdl: Document): Project Or ProjectSyntaxError = ???
-=======
 object DesiredProjectInferer {
   def apply() = new DesiredProjectInferer {
     override def infer(baseProject: Project, graphQlSdl: Document) = DesiredProjectInfererImpl(baseProject, graphQlSdl).infer()
@@ -108,5 +104,4 @@
       TypeIdentifier.withName(typeName)
     }
   }
->>>>>>> d8cc85c7
 }