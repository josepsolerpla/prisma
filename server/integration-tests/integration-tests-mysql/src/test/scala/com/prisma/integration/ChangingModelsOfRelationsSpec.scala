--- conflicted
+++ resolved
@@ -1,10 +1,6 @@
 package com.prisma.integration
 
-<<<<<<< HEAD
-import com.prisma.IgnoreSQLite
-=======
 import com.prisma.IgnoreMongo
->>>>>>> e8e866e5
 import org.scalatest.{FlatSpec, Matchers}
 
 class ChangingModelsOfRelationsSpec extends FlatSpec with Matchers with IntegrationBaseSpec {
@@ -86,11 +82,7 @@
     as.toString should be("""{"data":{"as":[{"a":"A","b":null}]}}""")
   }
 
-<<<<<<< HEAD
-  "Renaming a model with @rename but keeping its relation" should "work" taggedAs (IgnoreSQLite) in {
-=======
   "Renaming a model with @rename but keeping its relation" should "work" taggedAs (IgnoreMongo) in {
->>>>>>> e8e866e5
 
     val schema =
       """type A {
