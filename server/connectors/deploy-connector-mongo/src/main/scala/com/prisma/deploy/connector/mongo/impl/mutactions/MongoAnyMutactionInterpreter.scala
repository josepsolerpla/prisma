--- conflicted
+++ resolved
@@ -6,7 +6,6 @@
 object MongoAnyMutactionInterpreter extends MongoMutactionInterpreter[DeployMutaction] {
   override def execute(mutaction: DeployMutaction) = {
     mutaction match {
-<<<<<<< HEAD
       case x: CreateProject                => CreateProjectInterpreter.execute(x)
       case x: TruncateProject              => TruncateProjectInterpreter.execute(x)
       case x: DeleteProject                => DeleteProjectInterpreter.execute(x)
@@ -20,33 +19,14 @@
       case x: RenameTable                  => RenameModelInterpreter.execute(x)
       case x: DeleteModelTable             => DeleteModelInterpreter.execute(x)
       case x: CreateRelationTable          => NoAction.unit
-      case x: DeleteRelationTable          => DeleteRelationInterpreter.execute(x)
+      case x: DeleteRelationTable          => NoAction.unit //DeleteRelationInterpreter.execute(x)
       case x: RenameRelationTable          => NoAction.unit
       case x: CreateInlineRelationForTests => NoAction.unit
-=======
-      case x: CreateProject         => CreateProjectInterpreter.execute(x)
-      case x: TruncateProject       => TruncateProjectInterpreter.execute(x)
-      case x: DeleteProject         => DeleteProjectInterpreter.execute(x)
-      case x: CreateColumn          => NoAction.unit
-      case x: UpdateColumn          => NoAction.unit
-      case x: DeleteColumn          => NoAction.unit
-      case x: CreateScalarListTable => NoAction.unit
-      case x: UpdateScalarListTable => NoAction.unit
-      case x: DeleteScalarListTable => NoAction.unit
-      case x: CreateModelTable      => CreateModelInterpreter.execute(x)
-      case x: RenameTable           => RenameModelInterpreter.execute(x)
-      case x: DeleteModelTable      => DeleteModelInterpreter.execute(x)
-      case x: CreateRelationTable   => NoAction.unit
-      case x: DeleteRelationTable   => NoAction.unit //DeleteRelationInterpreter.execute(x)
-      case x: RenameRelationTable   => NoAction.unit
-      case x: CreateInlineRelation  => NoAction.unit
->>>>>>> 8ccd9543
     }
   }
 
   override def rollback(mutaction: DeployMutaction) = {
     mutaction match {
-<<<<<<< HEAD
       case x: CreateProject                => CreateProjectInterpreter.rollback(x)
       case x: TruncateProject              => TruncateProjectInterpreter.rollback(x)
       case x: DeleteProject                => DeleteProjectInterpreter.rollback(x)
@@ -60,27 +40,9 @@
       case x: RenameTable                  => RenameModelInterpreter.rollback(x)
       case x: DeleteModelTable             => DeleteModelInterpreter.rollback(x)
       case x: CreateRelationTable          => NoAction.unit
-      case x: DeleteRelationTable          => DeleteRelationInterpreter.rollback(x)
+      case x: DeleteRelationTable          => NoAction.unit //DeleteRelationInterpreter.rollback(x)
       case x: RenameRelationTable          => NoAction.unit
       case x: CreateInlineRelationForTests => NoAction.unit
-=======
-      case x: CreateProject         => CreateProjectInterpreter.rollback(x)
-      case x: TruncateProject       => TruncateProjectInterpreter.rollback(x)
-      case x: DeleteProject         => DeleteProjectInterpreter.rollback(x)
-      case x: CreateColumn          => NoAction.unit
-      case x: UpdateColumn          => NoAction.unit
-      case x: DeleteColumn          => NoAction.unit
-      case x: CreateScalarListTable => NoAction.unit
-      case x: UpdateScalarListTable => NoAction.unit
-      case x: DeleteScalarListTable => NoAction.unit
-      case x: CreateModelTable      => CreateModelInterpreter.rollback(x)
-      case x: RenameTable           => RenameModelInterpreter.rollback(x)
-      case x: DeleteModelTable      => DeleteModelInterpreter.rollback(x)
-      case x: CreateRelationTable   => NoAction.unit
-      case x: DeleteRelationTable   => NoAction.unit //DeleteRelationInterpreter.rollback(x)
-      case x: RenameRelationTable   => NoAction.unit
-      case x: CreateInlineRelation  => NoAction.unit
->>>>>>> 8ccd9543
     }
   }
 }