--- conflicted
+++ resolved
@@ -123,11 +123,7 @@
                                 |}""".stripMargin)
   }
 
-<<<<<<< HEAD
   "the update many Mutation for a model" should "be generated correctly" in {
-=======
-  "the many update Mutation for a model" should "be generated correctly" in {
->>>>>>> 5341c9c3
     val project = SchemaDsl() { schema =>
       schema.model("Todo").field_!("title", _.String).field("alias", _.String, isUnique = true)
     }
@@ -140,11 +136,7 @@
     schema.mustContainInputType("TodoWhereInput")
   }
 
-<<<<<<< HEAD
-  "the multi update Mutation for a model" should "be generated correctly for an empty model" in {
-=======
   "the many update Mutation for a model" should "be generated correctly for an empty model" in {
->>>>>>> 5341c9c3
     val project = SchemaDsl() { schema =>
       val model = schema.model("Todo")
       model.fields.clear()
@@ -164,11 +156,7 @@
         |
         |  # Logical OR on all given filters.
         |  OR: [TodoWhereInput!]
-<<<<<<< HEAD
-        |}"""
-=======
-        |}""".stripMargin
->>>>>>> 5341c9c3
+        |}""".stripMargin
     )
   }
 
