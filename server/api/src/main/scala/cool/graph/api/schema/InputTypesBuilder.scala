--- conflicted
+++ resolved
@@ -59,19 +59,9 @@
   }
 
   protected def computeInputObjectTypeForCreate(model: Model, omitRelation: Option[Relation]): Option[InputObjectType[Any]] = {
-<<<<<<< HEAD
-    val inputObjectTypeName = omitRelation match {
-      case None =>
-        s"${model.name}CreateInput"
-
-      case Some(relation) =>
-        val field = relation.getField_!(project.schema, model)
-        s"${model.name}CreateWithout${field.name.capitalize}Input"
-=======
-    val inputObjectTypeName = omitRelation.flatMap(_.getField(project, model)) match {
+    val inputObjectTypeName = omitRelation.flatMap(_.getField(project.schema, model)) match {
       case None        => s"${model.name}CreateInput"
       case Some(field) => s"${model.name}CreateWithout${field.name.capitalize}Input"
->>>>>>> 5e6772f8
     }
 
     val fields = computeScalarInputFieldsForCreate(model) ++ computeRelationalInputFieldsForCreate(model, omitRelation)
@@ -104,14 +94,10 @@
   }
 
   protected def computeInputObjectTypeForNestedUpdate(model: Model, omitRelation: Relation): Option[InputObjectType[Any]] = {
-<<<<<<< HEAD
-    val field           = omitRelation.getField_!(project.schema, model)
-=======
->>>>>>> 5e6772f8
     val updateDataInput = computeInputObjectTypeForNestedUpdateData(model, omitRelation)
 
     for {
-      field    <- omitRelation.getField(project, model)
+      field    <- omitRelation.getField(project.schema, model)
       whereArg <- computeInputObjectTypeForWhereUnique(model)
     } yield {
       InputObjectType[Any](
@@ -127,14 +113,10 @@
   }
 
   protected def computeInputObjectTypeForNestedUpdateData(model: Model, omitRelation: Relation): InputObjectType[Any] = {
-<<<<<<< HEAD
-    val field = omitRelation.getField_!(project.schema, model)
-=======
-    val typeName = omitRelation.getField(project, model) match {
+    val typeName = omitRelation.getField(project.schema, model) match {
       case Some(field) => s"${model.name}UpdateWithout${field.name.capitalize}DataInput"
       case None        => s"${model.name}UpdateDataInput"
     }
->>>>>>> 5e6772f8
 
     InputObjectType[Any](
       name = typeName,
@@ -145,25 +127,9 @@
   }
 
   protected def computeInputObjectTypeForNestedUpsert(model: Model, omitRelation: Relation): Option[InputObjectType[Any]] = {
-<<<<<<< HEAD
-    val field = omitRelation.getField_!(project.schema, model)
-
-    computeInputObjectTypeForWhereUnique(model).flatMap { whereArg =>
-      computeInputObjectTypeForCreate(model, Some(omitRelation)).map { createArg =>
-        InputObjectType[Any](
-          name = s"${model.name}UpsertWithout${field.name.capitalize}Input",
-          fieldsFn = () => {
-            List(
-              InputField[Any]("where", whereArg),
-              InputField[Any]("update", computeInputObjectTypeForNestedUpdateData(model, omitRelation)),
-              InputField[Any]("create", createArg)
-            )
-          }
-        )
-      }
-=======
+
     for {
-      field     <- omitRelation.getField(project, model)
+      field     <- omitRelation.getField(project.schema, model)
       whereArg  <- computeInputObjectTypeForWhereUnique(model)
       createArg <- computeInputObjectTypeForCreate(model, Some(omitRelation))
     } yield {
@@ -177,7 +143,6 @@
           )
         }
       )
->>>>>>> 5e6772f8
     }
   }
 
@@ -242,13 +207,8 @@
 
   private def computeRelationalInputFieldsForUpdate(model: Model, omitRelation: Option[Relation]): List[InputField[Any]] = {
     model.relationFields.flatMap { field =>
-<<<<<<< HEAD
       val subModel              = field.relatedModel_!(project.schema)
-      val relatedField          = field.relatedFieldEager(project.schema)
-=======
-      val subModel              = field.relatedModel_!(project)
-      val relatedField          = field.relatedField(project)
->>>>>>> 5e6772f8
+      val relatedField          = field.relatedField(project.schema)
       val relationMustBeOmitted = omitRelation.exists(rel => field.isRelationWithId(rel.id))
 
       val inputObjectTypeName = {
@@ -280,13 +240,8 @@
 
   private def computeRelationalInputFieldsForCreate(model: Model, omitRelation: Option[Relation]): List[InputField[Any]] = {
     model.relationFields.flatMap { field =>
-<<<<<<< HEAD
       val subModel              = field.relatedModel_!(project.schema)
-      val relatedField          = field.relatedFieldEager(project.schema)
-=======
-      val subModel              = field.relatedModel_!(project)
-      val relatedField          = field.relatedField(project)
->>>>>>> 5e6772f8
+      val relatedField          = field.relatedField(project.schema)
       val relationMustBeOmitted = omitRelation.exists(rel => field.isRelationWithId(rel.id))
 
       val inputObjectTypeName = {
