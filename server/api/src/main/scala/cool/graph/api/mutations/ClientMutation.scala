--- conflicted
+++ resolved
@@ -10,23 +10,14 @@
 
 trait ClientMutation[T] {
   val mutationId: Id = Cuid.createCuid()
-
   def dataResolver: DataResolver
-
   def prepareMutactions(): Future[List[MutactionGroup]]
-
   def getReturnValue: Future[T]
-
-<<<<<<< HEAD
 }
 
 trait SingleItemClientMutation extends ClientMutation[ReturnValueResult] {
-  def returnValueById(model: Model, id: Id): Future[ReturnValueResult] = {
-    dataResolver.resolveByModelAndId(model, id).map {
-=======
   def returnValueByUnique(where: NodeSelector): Future[ReturnValueResult] = {
     dataResolver.resolveByUnique(where).map {
->>>>>>> bbabfd8a
       case Some(dataItem) => ReturnValue(dataItem)
       case None           => NoReturnValue(where)
     }
@@ -34,12 +25,6 @@
 }
 
 sealed trait ReturnValueResult
-<<<<<<< HEAD
-case class ReturnValue(dataItem: DataItem) extends ReturnValueResult
-case class NoReturnValue(id: Id)           extends ReturnValueResult
-
 case class BatchPayload(count: Long)
-=======
 case class ReturnValue(dataItem: DataItem)    extends ReturnValueResult
-case class NoReturnValue(where: NodeSelector) extends ReturnValueResult
->>>>>>> bbabfd8a
+case class NoReturnValue(where: NodeSelector) extends ReturnValueResult